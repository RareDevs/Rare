import webbrowser

from PyQt5.QtCore import QSize, pyqtSignal
from PyQt5.QtWidgets import QMenu, QTabWidget, QWidget, QWidgetAction
from qtawesome import icon
from rare.utils import legendary_utils

from custom_legendary.core import LegendaryCore
<<<<<<< HEAD
from rare.components.dialogs.install_dialog import InstallDialog
=======
from rare.components.dialogs.uninstall_dialog import UninstallDialog
>>>>>>> 9049d348
from rare.components.tab_utils import TabBar, TabButtonWidget
from rare.components.tabs.account import MiniWidget
from rare.components.tabs.cloud_saves import SyncSaves
from rare.components.tabs.downloads import DownloadTab
from rare.components.tabs.games import GameTab
from rare.components.tabs.settings import SettingsTab
from rare.utils.models import InstallOptions


class TabWidget(QTabWidget):
    delete_presence = pyqtSignal()

    def __init__(self, core: LegendaryCore, parent, offline):
        super(TabWidget, self).__init__(parent=parent)
        disabled_tab = 3 if not offline else 1
        self.core = core
        self.setTabBar(TabBar(disabled_tab))

        # Generate Tabs
        self.games_tab = GameTab(core, self, offline)
        self.addTab(self.games_tab, self.tr("Games"))

        if not offline:
            updates = self.games_tab.default_widget.game_list.updates
            self.downloadTab = DownloadTab(core, updates, self)
            self.addTab(self.downloadTab, "Downloads" + (" (" + str(len(updates)) + ")" if len(updates) != 0 else ""))

            self.cloud_saves = SyncSaves(core, self)
            self.addTab(self.cloud_saves, "Cloud Saves")

        self.settings = SettingsTab(core, self)

        # Space Tab
        self.addTab(QWidget(), "")
        self.setTabEnabled(disabled_tab, False)
        # Buttons
        store_button = TabButtonWidget(core, 'fa.shopping-cart', 'Epic Games Store')
        store_button.pressed.connect(lambda: webbrowser.open("https://www.epicgames.com/store"))
        self.tabBar().setTabButton(disabled_tab, self.tabBar().RightSide, store_button)

        self.account = QWidget()
        self.addTab(self.account, "")
        self.setTabEnabled(disabled_tab + 1, False)

        account_action = QWidgetAction(self)
        account_action.setDefaultWidget(MiniWidget(core))
        account_button = TabButtonWidget(core, 'mdi.account-circle', 'Account')
        account_button.setMenu(QMenu())
        account_button.menu().addAction(account_action)
        self.tabBar().setTabButton(disabled_tab + 1, self.tabBar().RightSide, account_button)

        self.addTab(self.settings, icon("fa.gear", color='white'),
                    "(!)" if self.settings.about.update_available else "")

        # Signals
        # open download tab
        self.games_tab.default_widget.game_list.update_game.connect(lambda: self.setCurrentIndex(1))

        # uninstall
        self.games_tab.game_info.info.uninstall_game.connect(self.uninstall_game)

        # imported
        self.games_tab.import_widget.update_list.connect(self.game_imported)

        if not offline:
            # Download finished
            self.downloadTab.finished.connect(self.dl_finished)
            # show uninstalled info
            self.games_tab.default_widget.game_list.show_uninstalled_info.connect(self.games_tab.show_uninstalled)
            # install dlc
            self.games_tab.game_info.dlc_tab.install_dlc.connect(self.install_game)

            # install game
            self.games_tab.uninstalled_info_widget.info.install_game.connect(self.install_game)
            # repair game
            self.games_tab.game_info.info.verify_game.connect(lambda app_name: self.downloadTab.install_game(
                InstallOptions(app_name, core.get_installed_game(app_name).install_path, repair=True)))

            # Finished sync
            self.cloud_saves.finished.connect(self.finished_sync)
        # Game finished
        self.games_tab.default_widget.game_list.game_exited.connect(self.game_finished)

        # Open game list on click on Games tab button
        self.tabBarClicked.connect(lambda x: self.games_tab.layout.setCurrentIndex(0) if x == 0 else None)
        self.setIconSize(QSize(25, 25))

<<<<<<< HEAD
    def install_game(self, app_name, disable_path=False):

        infos = InstallDialog(app_name, self.core, disable_path).get_information()
        if infos != 0:
            path, max_workers, force, ignore_free_space, dl_only = infos
            options = InstallOptions(app_name=app_name, max_workers=max_workers, path=path, force=force,
                                     ignore_free_space=ignore_free_space, download_only=dl_only)
            self.setCurrentIndex(1)
            self.start_download(options)

    def start_download(self, options):
        downloads = len(self.downloadTab.dl_queue) + len(self.downloadTab.update_widgets.keys()) + 1
        self.setTabText(1, "Downloads" + ((" (" + str(downloads) + ")") if downloads != 0 else ""))
        self.downloadTab.install_game(options)
=======
    def game_imported(self, app_name: str):
        igame = self.core.get_installed_game(app_name)
        if self.core.get_asset(app_name, True).build_version != igame.version:
            self.downloadTab.add_update(igame)
            downloads = len(self.downloadTab.dl_queue) + len(self.downloadTab.update_widgets.keys())
            self.setTabText(1, "Downloads" + ((" (" + str(downloads) + ")") if downloads != 0 else ""))
        self.games_tab.default_widget.game_list.update_list(app_name)
        self.games_tab.layout.setCurrentIndex(0)
>>>>>>> 9049d348

    # Sync game and delete dc rpc
    def game_finished(self, app_name):
        self.delete_presence.emit()
        if self.core.get_game(app_name).supports_cloud_saves:
            self.cloud_saves.sync_game(app_name, True)

    def uninstall_game(self, app_name):
        game = self.core.get_game(app_name)
        infos = UninstallDialog(game).get_information()
        if infos == 0:
            return
        legendary_utils.uninstall(game.app_name, self.core, infos)
        if app_name in self.downloadTab.update_widgets.keys():
            self.downloadTab.update_layout.removeWidget(self.downloadTab.update_widgets[app_name])
            self.downloadTab.update_widgets.pop(app_name)
            downloads = len(self.downloadTab.dl_queue) + len(self.downloadTab.update_widgets.keys())
            self.setTabText(1, "Downloads" + ((" (" + str(downloads) + ")") if downloads != 0 else ""))
            self.downloadTab.update_text.setVisible(len(self.downloadTab.update_widgets) == 0)
    # Update gamelist and set text of Downlaods to "Downloads"

    def dl_finished(self, update_list):
        if update_list[0]:
            self.games_tab.default_widget.game_list.update_list(update_list[1])
        downloads = len(self.downloadTab.dl_queue) + len(self.downloadTab.update_widgets.keys())
        self.setTabText(1, "Downloads" + ((" (" + str(downloads) + ")") if downloads != 0 else ""))

    def resizeEvent(self, event):
        self.tabBar().setMinimumWidth(self.width())
        super(TabWidget, self).resizeEvent(event)

    # Remove text "sync game"
    def finished_sync(self, app_name):
        self.games_tab.default_widget.game_list.widgets[app_name][0].info_text = ""
        self.games_tab.default_widget.game_list.widgets[app_name][0].info_label.setText("")
        self.games_tab.default_widget.game_list.widgets[app_name][1].info_label.setText("")<|MERGE_RESOLUTION|>--- conflicted
+++ resolved
@@ -6,11 +6,11 @@
 from rare.utils import legendary_utils
 
 from custom_legendary.core import LegendaryCore
-<<<<<<< HEAD
+
 from rare.components.dialogs.install_dialog import InstallDialog
-=======
+
 from rare.components.dialogs.uninstall_dialog import UninstallDialog
->>>>>>> 9049d348
+
 from rare.components.tab_utils import TabBar, TabButtonWidget
 from rare.components.tabs.account import MiniWidget
 from rare.components.tabs.cloud_saves import SyncSaves
@@ -98,7 +98,7 @@
         self.tabBarClicked.connect(lambda x: self.games_tab.layout.setCurrentIndex(0) if x == 0 else None)
         self.setIconSize(QSize(25, 25))
 
-<<<<<<< HEAD
+
     def install_game(self, app_name, disable_path=False):
 
         infos = InstallDialog(app_name, self.core, disable_path).get_information()
@@ -113,7 +113,7 @@
         downloads = len(self.downloadTab.dl_queue) + len(self.downloadTab.update_widgets.keys()) + 1
         self.setTabText(1, "Downloads" + ((" (" + str(downloads) + ")") if downloads != 0 else ""))
         self.downloadTab.install_game(options)
-=======
+
     def game_imported(self, app_name: str):
         igame = self.core.get_installed_game(app_name)
         if self.core.get_asset(app_name, True).build_version != igame.version:
@@ -122,7 +122,6 @@
             self.setTabText(1, "Downloads" + ((" (" + str(downloads) + ")") if downloads != 0 else ""))
         self.games_tab.default_widget.game_list.update_list(app_name)
         self.games_tab.layout.setCurrentIndex(0)
->>>>>>> 9049d348
 
     # Sync game and delete dc rpc
     def game_finished(self, app_name):
