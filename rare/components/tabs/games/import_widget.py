import json
import os
import string
from logging import getLogger

from PyQt5.QtCore import pyqtSignal
from PyQt5.QtWidgets import QWidget, QLabel, QHBoxLayout, QPushButton, QVBoxLayout, QFileDialog, QMessageBox, QLineEdit, \
    QGroupBox
from qtawesome import icon

from custom_legendary.core import LegendaryCore
from rare.utils import legendary_utils
from rare.utils.extra_widgets import PathEdit

logger = getLogger("Import")


class ImportWidget(QWidget):
    update_list = pyqtSignal(str)

    def __init__(self, core: LegendaryCore, parent):
        super(ImportWidget, self).__init__(parent=parent)
        self.core = core
        self.game_list = [i.app_name for i in self.core.get_game_list()]

        self.main_layout = QHBoxLayout()
        self.back_button = QPushButton(icon("mdi.keyboard-backspace", color="white"), self.tr("Back"))
        self.right_layout = QVBoxLayout()
        self.right_layout.addWidget(self.back_button)
        self.right_layout.addStretch(1)
        self.main_layout.addLayout(self.right_layout)
        self.back_button.setFixedWidth(75)
        self.layout = QVBoxLayout()

        self.title = QLabel("<h2>Import Game</h2")
        self.layout.addWidget(self.title)

        # self.import_one_game = QLabel(f"<h3>{self.tr('Import existing game from Epic Games Launcher')}</h3>")
        self.import_one_game = QGroupBox(self.tr('Import existing game from Epic Games Launcher'))
        self.import_one_game.setObjectName("group")
        self.gb_layout = QVBoxLayout()

        self.import_game_info = QLabel(self.tr("Select path to game"))
        self.gb_layout.addWidget(self.import_game_info)

        self.override_app_name_label = QLabel(
            self.tr("Override app name (Only if the app could not find the app name)"))
        self.override_app_name_label.setWordWrap(True)
        self.app_name_input = QLineEdit()
        self.app_name_input.setFixedHeight(32)
        minilayout = QHBoxLayout()
        minilayout.addStretch(1)
        self.indicator_label = QLabel("")
        minilayout.addWidget(self.indicator_label)
        self.app_name_input.setLayout(minilayout)
        self.app_name_input.textChanged.connect(self.app_name_changed)

        self.path_edit = PathEdit(os.path.expanduser("~"), QFileDialog.DirectoryOnly, edit_func=self.path_changed)
        self.gb_layout.addWidget(self.path_edit)

        self.gb_layout.addWidget(self.override_app_name_label)
        self.gb_layout.addWidget(self.app_name_input)

        self.info_label = QLabel("")
        self.gb_layout.addWidget(self.info_label)
        self.import_button = QPushButton(self.tr("Import Game"))
        self.gb_layout.addWidget(self.import_button)
        self.import_button.clicked.connect(self.import_game)

        self.import_one_game.setLayout(self.gb_layout)

        self.layout.addWidget(self.import_one_game)

        self.auto_import = QLabel(f"<h4>{self.tr('To import games from Epic Games Store, please enable EGL Sync in legendary settings')}</h4>")
        self.layout.addWidget(self.auto_import)
        self.layout.addStretch(1)

        self.main_layout.addLayout(self.layout)
        # self.main_layout.addStretch(1)
        self.setLayout(self.main_layout)

    def app_name_changed(self, text):
        if text in self.game_list:
            self.indicator_label.setPixmap(icon("ei.ok-sign", color="green").pixmap(16, 16))
        else:
            self.indicator_label.setPixmap(icon("ei.remove-sign", color="red").pixmap(16, 16))

    def path_changed(self, path):
        if os.path.exists(path):
            if os.path.exists(os.path.join(path, ".egstore")):
                self.app_name_input.setText(self.find_app_name(path))

    def find_app_name(self, path):
        if not os.path.exists(os.path.join(path, ".egstore")):
            return None
        for i in os.listdir(os.path.join(path, ".egstore")):
            if i.endswith(".mancpn"):
                file = os.path.join(path, ".egstore", i)
                break
        else:
            logger.warning("File was not found")
            return None
        return json.load(open(file, "r"))["AppName"]

    def import_game(self, path=None):
        app_name = self.app_name_input.text()
        if not path:
            path = self.path_edit.text()
        if not app_name:
            # try to find app name
            if a_n := self.find_app_name(path):
                app_name = a_n
            else:
                self.info_label.setText(self.tr("Could not find app name"))
                return

        if legendary_utils.import_game(self.core, app_name=app_name, path=path):
            self.info_label.setText(self.tr("Successfully imported {}. Reload library").format(
                self.core.get_installed_game(app_name).title))
            self.app_name_input.setText("")

            self.update_list.emit(app_name)
        else:
            logger.warning("Failed to import" + app_name)
            self.info_label.setText(self.tr("Failed to import {}").format(app_name))
<<<<<<< HEAD
            return
=======
            return

    def auto_import_games(self, game_path):
        imported = 0
        if not os.path.exists(game_path):
            return 0
        if os.listdir(game_path) == 0:
            logger.info(f"No Games found in {game_path}")
            return 0
        for path in os.listdir(game_path):
            json_path = game_path + path
            if not os.path.isdir(json_path):
                logger.info(f"Game at {game_path + path} doesn't exist")
                continue
            app_name = self.find_app_name(json_path)
            if not app_name:
                logger.warning("Could not find app name at " + game_path)
                continue

            if legendary_utils.import_game(self.core, app_name, game_path + path):
                imported += 1
        return imported

    def import_games_prepare(self):
        # Automatically import from windows
        imported = 0
        if os.name == "nt":
            available_drives = ['%s:' % d for d in string.ascii_uppercase if os.path.exists('%s:' % d)]
            for drive in available_drives:
                path = f"{drive}/Program Files/Epic Games/"
                if os.path.exists(path):
                    imported += self.auto_import_games(path)

        else:
            possible_wineprefixes = [os.path.expanduser("~/.wine"), os.path.expanduser("~/Games/epic-games-store")]
            for wine_prefix in possible_wineprefixes:
                imported += self.auto_import_games(os.path.join(wine_prefix, "drive_c/Program Files/Epic Games/"))
        if imported > 0:
            QMessageBox.information(self, "Imported Games",
                                    self.tr("Successfully imported {} Games. Reloading Library").format(imported))
            self.update_list.emit("")
        else:
            QMessageBox.information(self, "Imported Games", self.tr("No Games were found"))
>>>>>>> 9049d348
<|MERGE_RESOLUTION|>--- conflicted
+++ resolved
@@ -123,50 +123,4 @@
         else:
             logger.warning("Failed to import" + app_name)
             self.info_label.setText(self.tr("Failed to import {}").format(app_name))
-<<<<<<< HEAD
-            return
-=======
-            return
-
-    def auto_import_games(self, game_path):
-        imported = 0
-        if not os.path.exists(game_path):
-            return 0
-        if os.listdir(game_path) == 0:
-            logger.info(f"No Games found in {game_path}")
-            return 0
-        for path in os.listdir(game_path):
-            json_path = game_path + path
-            if not os.path.isdir(json_path):
-                logger.info(f"Game at {game_path + path} doesn't exist")
-                continue
-            app_name = self.find_app_name(json_path)
-            if not app_name:
-                logger.warning("Could not find app name at " + game_path)
-                continue
-
-            if legendary_utils.import_game(self.core, app_name, game_path + path):
-                imported += 1
-        return imported
-
-    def import_games_prepare(self):
-        # Automatically import from windows
-        imported = 0
-        if os.name == "nt":
-            available_drives = ['%s:' % d for d in string.ascii_uppercase if os.path.exists('%s:' % d)]
-            for drive in available_drives:
-                path = f"{drive}/Program Files/Epic Games/"
-                if os.path.exists(path):
-                    imported += self.auto_import_games(path)
-
-        else:
-            possible_wineprefixes = [os.path.expanduser("~/.wine"), os.path.expanduser("~/Games/epic-games-store")]
-            for wine_prefix in possible_wineprefixes:
-                imported += self.auto_import_games(os.path.join(wine_prefix, "drive_c/Program Files/Epic Games/"))
-        if imported > 0:
-            QMessageBox.information(self, "Imported Games",
-                                    self.tr("Successfully imported {} Games. Reloading Library").format(imported))
-            self.update_list.emit("")
-        else:
-            QMessageBox.information(self, "Imported Games", self.tr("No Games were found"))
->>>>>>> 9049d348
+            return