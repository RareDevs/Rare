--- conflicted
+++ resolved
@@ -6,11 +6,8 @@
 from requests.exceptions import ConnectionError
 
 from custom_legendary.core import LegendaryCore
-<<<<<<< HEAD
 from rare import image_dir
-=======
-from rare import data_dir, cache_dir
->>>>>>> df5da902
+
 from rare.components.dialogs.login import LoginDialog
 from rare.ui.components.dialogs.launch_dialog import Ui_LaunchDialog
 from rare.utils.utils import download_images
@@ -30,72 +27,7 @@
         self.download_progess.emit(100)
 
 
-<<<<<<< HEAD
-=======
-class SteamThread(QThread):
-    progress = pyqtSignal(int)
-    action = pyqtSignal(str)
 
-    def __init__(self, core: LegendaryCore, parent):
-        super(SteamThread, self).__init__(parent)
-        self.core = core
-
-    def run(self) -> None:
-        gamelist = self.core.get_game_list(True)
-        if not os.path.exists(os.path.join(data_dir, "game_list.json")):
-            self.action.emit(self.tr("Getting data from ProtonDB"))
-            steam_grades.upgrade_all([(i.app_title, i.app_name) for i in gamelist], self.progress)
-        self.progress.emit(99)
-
-        self.action.emit(self.tr("Checking Games for data"))
-        grades = json.load(open(os.path.join(data_dir, "game_list.json")))
-        ids = json.load(open(os.path.join(cache_dir, "steam_ids.json")))
-        for game in gamelist:
-            if not grades.get(game.app_name):
-                steam_id = steam_grades.get_steam_id(game.app_title, ids)
-                grade = steam_grades.get_grade(steam_id)
-                grades[game.app_name] = {
-                    "steam_id": steam_id,
-                    "grade": grade
-                }
-            if not grades[game.app_name].get("steam_id"):
-                grades[game.app_name]["steam_id"] = steam_grades.get_steam_id(game.app_title)
-            if not grades[game.app_name].get("grade"):
-                grades[game.app_name]["grade"] = steam_grades.get_grade(game.app_title)
-
-        with open(os.path.join(data_dir, "game_list.json"), "w") as f:
-            f.write(json.dumps(grades))
-            f.close()
-
-        self.action.emit("Ready")
-        self.progress.emit(100)
-
-
-class LoginThread(QThread):
-    login = pyqtSignal()
-    start_app = pyqtSignal(bool)  # offline
-
-    def __init__(self, core: LegendaryCore):
-        super(LoginThread, self).__init__()
-        self.core = core
-
-    def run(self):
-        logger.info("Try if you are logged in")
-        try:
-            if self.core.login():
-                logger.info("You are logged in")
-                self.start_app.emit(False)
-            else:
-                self.run()
-        except ValueError:
-            logger.info("You are not logged in. Open Login Window")
-            self.login.emit()
-        except ConnectionError as e:
-            logger.warning(e)
-            self.start_app.emit(True)
-
-
->>>>>>> df5da902
 class LaunchDialog(QDialog, Ui_LaunchDialog):
     quit_app = pyqtSignal(int)
     start_app = pyqtSignal(bool)
@@ -133,16 +65,9 @@
 
     def launch(self):
         # self.core = core
-<<<<<<< HEAD
         if not os.path.exists(image_dir):
             os.makedirs(image_dir)
-=======
-        if not os.path.exists(p := QSettings().value("img_dir", os.path.join(data_dir, "images"))):
-            os.makedirs(p)
-        self.offline = offline
 
-        if not offline:
->>>>>>> df5da902
 
         if not self.offline:
             self.image_info.setText(self.tr("Downloading Images"))
