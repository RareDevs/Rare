--- conflicted
+++ resolved
@@ -1,17 +1,9 @@
-<<<<<<< HEAD
-from PyQt5.QtCore import Qt
 from PyQt5.QtWidgets import QDialog, QVBoxLayout, QLabel, QStackedLayout, QWidget, QPushButton
-=======
-from dataclasses import dataclass
->>>>>>> c289fae2
 
-from PyQt5.QtCore import Qt
-from PyQt5.QtWidgets import QDialog
 from custom_legendary.core import LegendaryCore
-<<<<<<< HEAD
 # Login Opportunities: Browser, Import
 from rare.components.dialogs.login.browser_login import BrowserLogin
-from rare.components.dialogs.login.import_widget import ImportWidget
+from rare.components.dialogs.login.import_login import ImportLogin
 
 
 class LoginDialog(QDialog):
@@ -24,7 +16,7 @@
         self.setWindowTitle("Rare - Login")
         self.setFixedWidth(350)
         self.setFixedHeight(450)
-        self.setAttribute(Qt.WA_DeleteOnClose, True)
+
         self.init_ui()
 
     def init_ui(self):
@@ -32,103 +24,73 @@
 
         self.landing_widget = QWidget()
         self.landing_layout = QVBoxLayout()
-=======
-from logging import getLogger
->>>>>>> c289fae2
 
-from rare.components.dialogs.login.browser_login import BrowserLogin
-from rare.components.dialogs.login.import_login import ImportLogin
-# Login Opportunities: Browser, Import
-from rare.ui.components.dialogs.login.login_dialog import Ui_LoginDialog
+        self.title = QLabel(f"<h1>{self.tr('Welcome to Rare')}</h1>")
+        self.landing_layout.addWidget(self.title)
+        self.info_text = QLabel(self.tr("Select one option to Login"))
+        self.landing_layout.addWidget(self.info_text)
 
-logger = getLogger("Login")
+        self.browser_login = OptionWidget(self.tr("Use Browser"),
+                                          self.tr("This opens your default browser. Login and copy the text"))
 
+        self.landing_layout.addWidget(self.browser_login)
+        self.browser_login.button.clicked.connect(lambda: self.layout.setCurrentIndex(1))
 
-@dataclass
-class LoginPages:
-    landing: int
-    browser: int
-    import_egl: int
-    success: int
+        self.import_login = OptionWidget("Import from existing installation",
+                                         "Import an existing login session from an Epic Games Launcher installation. You will get logged out there")
+        self.import_login.button.clicked.connect(lambda: self.layout.setCurrentIndex(2))
+        self.landing_layout.addWidget(self.import_login)
 
+        self.close_button = QPushButton("Exit App")
+        self.close_button.clicked.connect(self.close)
+        self.landing_layout.addWidget(self.close_button)
 
-class LoginDialog(QDialog, Ui_LoginDialog):
-    logged_in: bool = False
-    pages = LoginPages(landing=0, browser=1, import_egl=2, success=3)
+        self.landing_widget.setLayout(self.landing_layout)
+        self.layout.addWidget(self.landing_widget)
 
-    def __init__(self, core: LegendaryCore, parent=None):
-        super(LoginDialog, self).__init__(parent=parent)
-        self.setupUi(self)
-        self.setAttribute(Qt.WA_DeleteOnClose, True)
-        self.setWindowFlags(Qt.Dialog | Qt.CustomizeWindowHint | Qt.WindowTitleHint)
+        self.browser_widget = BrowserLogin(self.core)
+        self.browser_widget.success.connect(self.success)
+        self.browser_widget.back.clicked.connect(lambda: self.layout.setCurrentIndex(0))
+        self.layout.addWidget(self.browser_widget)
 
-        self.core = core
+        self.import_widget = ImportLogin(self.core)
+        self.import_widget.back.clicked.connect(lambda: self.layout.setCurrentIndex(0))
+        self.import_widget.success.connect(self.success)
+        self.layout.addWidget(self.import_widget)
 
-        self.browser_page = BrowserLogin(self.core, self.login_stack)
-        self.login_stack.insertWidget(self.pages.browser, self.browser_page)
-        self.browser_page.success.connect(self.login_successful)
-        self.browser_page.changed.connect(
-            lambda: self.next_button.setEnabled(self.browser_page.is_valid())
-        )
-        self.import_page = ImportLogin(self.core, self.login_stack)
-        self.login_stack.insertWidget(self.pages.import_egl, self.import_page)
-        self.import_page.success.connect(self.login_successful)
-        self.import_page.changed.connect(
-            lambda: self.next_button.setEnabled(self.import_page.is_valid())
-        )
+        self.layout.addWidget(LoginSuccessfulWidget())
 
-        self.next_button.setEnabled(False)
-        self.back_button.setEnabled(False)
-
-        self.login_browser_radio.clicked.connect(lambda: self.next_button.setEnabled(True))
-        self.login_import_radio.clicked.connect(lambda: self.next_button.setEnabled(True))
-        self.exit_button.clicked.connect(self.close)
-        self.back_button.clicked.connect(self.back_clicked)
-        self.next_button.clicked.connect(self.next_clicked)
-
-        self.login_stack.setCurrentIndex(self.pages.landing)
-
-        self.resize(self.minimumSizeHint())
-        self.setFixedSize(self.size())
-
-    def back_clicked(self):
-        self.back_button.setEnabled(False)
-        self.next_button.setEnabled(True)
-        self.login_stack.setCurrentIndex(self.pages.landing)
-
-    def next_clicked(self):
-        if self.login_stack.currentIndex() == self.pages.landing:
-            if self.login_browser_radio.isChecked():
-                self.login_stack.setCurrentIndex(self.pages.browser)
-                self.next_button.setEnabled(False)
-            if self.login_import_radio.isChecked():
-                self.login_stack.setCurrentIndex(self.pages.import_egl)
-                self.next_button.setEnabled(self.import_page.is_valid())
-            self.back_button.setEnabled(True)
-        elif self.login_stack.currentIndex() == self.pages.browser:
-            self.browser_page.do_login()
-        elif self.login_stack.currentIndex() == self.pages.import_egl:
-            self.import_page.do_login()
-        else:
-            self.close()
+        self.setLayout(self.layout)
 
     def login(self):
         self.exec_()
         return self.logged_in
 
-    def login_successful(self):
-        try:
-            if self.core.login():
-                self.logged_in = True
-                self.welcome_label.setText(
-                    self.welcome_label.text().replace("</h1>", f", {self.core.lgd.userdata['displayName']}</h1>")
-                )
-                self.exit_button.setVisible(False)
-                self.back_button.setVisible(False)
-                self.login_stack.setCurrentIndex(self.pages.success)
-            else:
-                raise ValueError("Login failed.")
-        except ValueError as e:
-            logger.error(str(e))
-            self.next_button.setEnabled(False)
-            self.logged_in = False+    def success(self):
+        if self.core.login():
+            self.logged_in = True
+            self.layout.setCurrentIndex(3)
+            # time.sleep(1)
+        self.close()
+
+
+class OptionWidget(QWidget):
+    def __init__(self, btn_text: str, info_text: str):
+        super(OptionWidget, self).__init__()
+        self.layout = QVBoxLayout()
+        self.text = QLabel(info_text)
+        self.text.setWordWrap(True)
+        self.button = QPushButton(btn_text)
+
+        self.layout.addWidget(self.button)
+        self.layout.addWidget(self.text)
+
+        self.setLayout(self.layout)
+
+
+class LoginSuccessfulWidget(QWidget):
+    def __init__(self):
+        super(LoginSuccessfulWidget, self).__init__()
+        self.layout = QVBoxLayout()
+        self.layout.addWidget(QLabel("Login Successful"))
+        self.setLayout(self.layout)