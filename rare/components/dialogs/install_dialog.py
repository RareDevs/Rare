--- conflicted
+++ resolved
@@ -169,17 +169,11 @@
         self.install_size_info_label.setStyleSheet("font-style: normal; font-weight: bold")
         self.verify_button.setEnabled(self.options_changed)
         self.cancel_button.setEnabled(True)
-
-        if dl_item.res.warnings:
-            self.warn_label.setVisible(True)
-            self.warn_message.setText("\n".join(str(i) for i in dl_item.res.warnings))
-            self.warn_message.setVisible(True)
-
         if self.silent:
             self.close()
 
     def on_worker_failed(self, message: str):
-        error_text = self.tr("Error, check selected options.")
+        error_text = self.tr("Error")
         self.download_size_info_label.setText(error_text)
         self.install_size_info_label.setText(error_text)
         QMessageBox.critical(self, self.windowTitle(), message)
@@ -248,16 +242,11 @@
                 # reset_sdl=,
                 sdl_prompt=lambda app_name, title: self.dl_item.options.sdl_list
             ))
-<<<<<<< HEAD
             if not download.res.failures:
                 self.signals.result.emit(download)
             else:
                 self.signals.failed.emit("\n".join(str(i) for i in download.res.failures))
-        except RuntimeError as e:
-=======
-            self.signals.result.emit(download)
         except Exception as e:
->>>>>>> c289fae2
             self.signals.failed.emit(str(e))
         self.signals.finished.emit()
 
