import os
<<<<<<< HEAD
from custom_legendary.models.downloading import ConditionCheckResult
=======
from dataclasses import field, dataclass
from custom_legendary.models.game import Game, InstalledGame
from custom_legendary.models.downloading import AnalysisResult
from custom_legendary.downloader.manager import DLManager
from multiprocessing import Queue

>>>>>>> c289fae2

@dataclass
class InstallOptionsModel:
    app_name: str
    base_path: str = os.path.expanduser("~/legendary")
    max_workers: int = os.cpu_count() * 2
    repair: bool = False
    no_install: bool = False
    ignore_space_req: bool = False
    force: bool = False
    sdl_list: list[str] = field(default_factory=lambda: [''])


@dataclass
class InstallDownloadModel:
<<<<<<< HEAD
    def __init__(self, dlmanager, analysis, game, igame, repair: bool, repair_file: str, res: ConditionCheckResult):
        self.dlmanager = dlmanager
        self.analysis = analysis
        self.game = game
        self.igame = igame
        self.repair = repair
        self.repair_file = repair_file
        self.res = res
=======
    dlmanager: DLManager
    analysis: AnalysisResult
    game: Game
    igame: InstalledGame
    repair: bool
    repair_file: str
>>>>>>> c289fae2


@dataclass
class InstallQueueItemModel:
    status_q: Queue = None
    download: InstallDownloadModel = None
    options: InstallOptionsModel = None

    def __bool__(self):
        return (self.status_q is not None) and (self.download is not None) and (self.options is not None)<|MERGE_RESOLUTION|>--- conflicted
+++ resolved
@@ -1,16 +1,12 @@
 import os
-<<<<<<< HEAD
-from custom_legendary.models.downloading import ConditionCheckResult
-=======
 from dataclasses import field, dataclass
-from custom_legendary.models.game import Game, InstalledGame
-from custom_legendary.models.downloading import AnalysisResult
-from custom_legendary.downloader.manager import DLManager
 from multiprocessing import Queue
 
->>>>>>> c289fae2
+from custom_legendary.downloader.manager import DLManager
+from custom_legendary.models.downloading import AnalysisResult
+from custom_legendary.models.game import Game, InstalledGame
 
-@dataclass
+
 class InstallOptionsModel:
     app_name: str
     base_path: str = os.path.expanduser("~/legendary")
@@ -24,23 +20,12 @@
 
 @dataclass
 class InstallDownloadModel:
-<<<<<<< HEAD
-    def __init__(self, dlmanager, analysis, game, igame, repair: bool, repair_file: str, res: ConditionCheckResult):
-        self.dlmanager = dlmanager
-        self.analysis = analysis
-        self.game = game
-        self.igame = igame
-        self.repair = repair
-        self.repair_file = repair_file
-        self.res = res
-=======
     dlmanager: DLManager
     analysis: AnalysisResult
     game: Game
     igame: InstalledGame
     repair: bool
     repair_file: str
->>>>>>> c289fae2
 
 
 @dataclass
