import json
import math
import os
import platform
import shutil
import sys
from logging import getLogger
from typing import Tuple

import requests
from PIL import Image, UnidentifiedImageError
from PyQt5.QtCore import pyqtSignal, QLocale, QSettings
from PyQt5.QtGui import QPalette, QColor, QPixmap

# Windows

if platform.system() == "Windows":
    from win32com.client import Dispatch

from rare import languages_path, resources_path, image_dir
# Mac not supported

from custom_legendary.core import LegendaryCore

logger = getLogger("Utils")
settings = QSettings("Rare", "Rare")



def download_images(signal: pyqtSignal, core: LegendaryCore):
    if not os.path.isdir(image_dir):
        os.makedirs(image_dir)
        logger.info("Create Image dir")

    # Download Images
    games, dlcs = core.get_game_and_dlc_list()
    dlc_list = []
    for i in dlcs.values():
        dlc_list.append(i[0])

    no_assets = core.get_non_asset_library_items()[0]

    game_list = games + dlc_list + no_assets
    for i, game in enumerate(game_list):
        try:
            download_image(game)
        except json.decoder.JSONDecodeError:
            shutil.rmtree(f"{image_dir}/{game.app_name}")
            download_image(game)
        signal.emit(i / len(game_list) * 100)


def download_image(game, force=False):
    if force and os.path.exists(f"{image_dir}/{game.app_name}"):
        shutil.rmtree(f"{image_dir}/{game.app_name}")
    if not os.path.isdir(f"{image_dir}/" + game.app_name):
        os.mkdir(f"{image_dir}/" + game.app_name)

    # to git picture updates
    if not os.path.isfile(f"{image_dir}/{game.app_name}/image.json"):
        json_data = {"DieselGameBoxTall": None, "DieselGameBoxLogo": None, "Thumbnail": None}
    else:
        json_data = json.load(open(f"{image_dir}/{game.app_name}/image.json", "r"))
    # Download
    for image in game.metadata["keyImages"]:
        if image["type"] == "DieselGameBoxTall" or image["type"] == "DieselGameBoxLogo" or image["type"] == "Thumbnail":
            if image["type"] not in json_data.keys():
                json_data[image["type"]] = None
            if json_data[image["type"]] != image["md5"] or not os.path.isfile(
                    f"{image_dir}/{game.app_name}/{image['type']}.png"):
                # Download
                json_data[image["type"]] = image["md5"]
                # os.remove(f"{image_dir}/{game.app_name}/{image['type']}.png")
                json.dump(json_data, open(f"{image_dir}/{game.app_name}/image.json", "w"))
                logger.info(f"Download Image for Game: {game.app_title}")
                url = image["url"]
                with open(f"{image_dir}/{game.app_name}/{image['type']}.png", "wb") as f:
                    f.write(requests.get(url).content)
                    try:
                        img = Image.open(f"{image_dir}/{game.app_name}/{image['type']}.png")
                        img = img.resize((200, int(200 * 4 / 3)))
                        img.save(f"{image_dir}/{game.app_name}/{image['type']}.png")
                    except UnidentifiedImageError as e:
                        logger.warning(e)

    # scale and grey
    if not os.path.exists(os.path.join(image_dir, game.app_name + '/UninstalledArt.png')):

        if os.path.exists(os.path.join(image_dir, f"{game.app_name}/DieselGameBoxTall.png")):
            # finalArt = Image.open(f'{image_dir}/' + game.app_name + '/DieselGameBoxTall.png')
            # finalArt.save(f'{image_dir}/{game.app_name}/FinalArt.png')
            # And same with the grayscale one

            bg = Image.open(os.path.join(image_dir, f"{game.app_name}/DieselGameBoxTall.png"))
            uninstalledArt = bg.convert('L')
            uninstalledArt = uninstalledArt.resize((200, int(200 * 4 / 3)))
            uninstalledArt.save(f'{image_dir}/{game.app_name}/UninstalledArt.png')
        elif os.path.isfile(f"{image_dir}/{game.app_name}/DieselGameBoxLogo.png"):
            bg: Image.Image = Image.open(f"{image_dir}/{game.app_name}/DieselGameBoxLogo.png")
            bg = bg.resize((int(bg.size[1] * 3 / 4), bg.size[1]))
            logo = Image.open(f'{image_dir}/{game.app_name}/DieselGameBoxLogo.png').convert('RGBA')
            wpercent = ((bg.size[0] * (3 / 4)) / float(logo.size[0]))
            hsize = int((float(logo.size[1]) * float(wpercent)))
            logo = logo.resize((int(bg.size[0] * (3 / 4)), hsize), Image.ANTIALIAS)
            # Calculate where the image has to be placed
            pasteX = int((bg.size[0] - logo.size[0]) / 2)
            pasteY = int((bg.size[1] - logo.size[1]) / 2)
            # And finally copy the background and paste in the image
            # finalArt = bg.copy()
            # finalArt.paste(logo, (pasteX, pasteY), logo)
            # Write out the file
            # finalArt.save(f'{image_dir}/' + game.app_name + '/FinalArt.png')
            logoCopy = logo.copy()
            logoCopy.putalpha(int(256 * 3 / 4))
            logo.paste(logoCopy, logo)
            uninstalledArt = bg.copy()
            uninstalledArt.paste(logo, (pasteX, pasteY), logo)
            uninstalledArt = uninstalledArt.convert('L')
            uninstalledArt.save(f'{image_dir}/' + game.app_name + '/UninstalledArt.png')
        else:
            logger.warning(f"File {image_dir}/{game.app_name}/DieselGameBoxTall.png doesn't exist")


def get_lang():
    core = LegendaryCore()
    if "Legendary" in core.lgd.config.sections() and "locale" in core.lgd.config["Legendary"]:
        logger.info("Found locale in Legendary config: " + core.lgd.config.get("Legendary", "locale"))
        return core.lgd.config.get("Legendary", "locale").split("-")[0]
    else:
        logger.info("Found locale in system config: " + QLocale.system().name().split("_")[0])
        return QLocale.system().name().split("_")[0]


color_role_map = {
    0: "WindowText",
    1: "Button",
    2: "Light",
    3: "Midlight",
    4: "Dark",
    5: "Mid",
    6: "Text",
    7: "BrightText",
    8: "ButtonText",
    9: "Base",
    10: "Window",
    11: "Shadow",
    12: "Highlight",
    13: "HighlightedText",
    14: "Link",
    15: "LinkVisited",
    16: "AlternateBase",
    # 17: "NoRole",
    18: "ToolTipBase",
    19: "ToolTipText",
    20: "PlaceholderText",
    # 21: "NColorRoles",
}

color_group_map = {
    0: "Active",
    1: "Disabled",
    2: "Inactive",
}


def load_color_scheme(path: str):
    palette = QPalette()
    settings = QSettings(path, QSettings.IniFormat)
    try:
        settings.beginGroup("ColorScheme")
        for g in color_group_map:
            settings.beginGroup(color_group_map[g])
            group = QPalette.ColorGroup(g)
            for r in color_role_map:
                role = QPalette.ColorRole(r)
                color = settings.value(color_role_map[r], None)
                if color is not None:
                    palette.setColor(group, role, QColor(color))
                else:
                    palette.setColor(group, role, palette.color(QPalette.Active, role))
            settings.endGroup()
        settings.endGroup()
    except:
        palette = None
    return palette


def get_color_schemes():
    colors = []
    for file in os.listdir(os.path.join(resources_path, "colors")):
        if file.endswith(".scheme") and os.path.isfile(os.path.join(resources_path, "colors", file)):
            colors.append(file.replace(".scheme", ""))
    return colors


def get_style_sheets():
    styles = []
    for folder in os.listdir(os.path.join(resources_path, "stylesheets")):
        if os.path.isfile(os.path.join(resources_path, "stylesheets", folder, "stylesheet.qss")):
            styles.append(folder)
    return styles


def get_possible_langs():
    langs = ["en"]
    for i in os.listdir(languages_path):
        if i.endswith(".qm"):
            langs.append(i.split(".")[0])
    return langs


def get_latest_version():
    try:
        resp = requests.get("https://api.github.com/repos/Dummerle/Rare/releases/latest")
        tag = resp.json()["tag_name"]
        return tag
    except requests.exceptions.ConnectionError:
        return "0.0.0"


def get_size(b: int) -> str:
    for i in ['', 'K', 'M', 'G', 'T', 'P', 'E']:
        if b < 1024:
            return f"{b:.2f}{i}B"
        b /= 1024


def create_rare_desktop_link(type_of_link):
    # Linux
    if platform.system() == "Linux":
        if type_of_link == "desktop":
            path = os.path.expanduser("~/Desktop/")
        elif type_of_link == "start_menu":
            path = os.path.expanduser("~/.local/share/applications/")
        else:
            return

        if p := os.environ.get("APPIMAGE"):
            executable = p
        else:
            executable = f"{sys.executable} {os.path.abspath(sys.argv[0])}"
        with open(os.path.join(path, "Rare.desktop"), "w") as desktop_file:
            desktop_file.write("[Desktop Entry]\n"
                               f"Name=Rare\n"
                               f"Type=Application\n"
                               f"Icon={os.path.join(resources_path, 'images', 'Rare.png')}\n"
                               f"Exec={executable}\n"
                               "Terminal=false\n"
                               "StartupWMClass=rare\n"
                               )
            desktop_file.close()
        os.chmod(os.path.expanduser(os.path.join(path, "Rare.desktop")), 0o755)

    elif platform.system() == "Windows":
        # Target of shortcut
        if type_of_link == "desktop":
            target_folder = os.path.expanduser('~/Desktop/')
        elif type_of_link == "start_menu":
            target_folder = os.path.expandvars("%appdata%/Microsoft/Windows/Start Menu")
        else:
            logger.warning("No valid type of link")
            return
        linkName = "Rare.lnk"

        # Path to location of link file
        pathLink = os.path.join(target_folder, linkName)

        if sys.executable.endswith("Rare.exe"):
            executable = sys.executable
        else:
            executable = f"{sys.executable} {os.path.abspath(sys.argv[0])}"

        if "python.exe" in executable:
            executable = executable.replace("python.exe", "pythonw.exe")

        # Add shortcut
        shell = Dispatch('WScript.Shell')
        shortcut = shell.CreateShortCut(pathLink)
        shortcut.Targetpath = executable
        shortcut.Arguments = os.path.abspath(sys.argv[0])
        shortcut.WorkingDirectory = os.getcwd()

        # Icon
        shortcut.IconLocation = os.path.join(resources_path, "images", "Rare.ico")

        shortcut.save()


def create_desktop_link(app_name, core: LegendaryCore, type_of_link="desktop") -> bool:
    igame = core.get_installed_game(app_name)

<<<<<<< HEAD
    if os.path.exists(
            os.path.join(QSettings('Rare', 'Rare').value('img_dir', os.path.join(data_dir, 'images'), str),
                         igame.app_name, 'Thumbnail.png')):
        icon = os.path.join(QSettings('Rare', 'Rare').value('img_dir', os.path.join(data_dir, 'images'), str),
                            igame.app_name, 'Thumbnail')
    else:
        icon = os.path.join(QSettings('Rare', 'Rare').value('img_dir', os.path.join('images'), str),
                            igame.app_name, 'DieselGameBoxTall')
=======
    if os.path.exists(p := os.path.join(image_dir, igame.app_name, 'Thumbnail.png')):
        icon = p
    elif os.path.exists(p := os.path.join(image_dir, igame.app_name, "DieselGameBoxLogo.png")):
        icon = p
    else:
        icon = os.path.join(os.path.join(image_dir, igame.app_name, "DieselGameBoxTall.png"))
    icon = icon.replace(".png", "")
>>>>>>> 925127e9
    # Linux
    if platform.system() == "Linux":
        if type_of_link == "desktop":
            path = os.path.expanduser(f"~/Desktop/")
        elif type_of_link == "start_menu":
            path = os.path.expanduser("~/.local/share/applications/")
        else:
            return False
        if not os.path.exists(path):
            return False
        if p := os.environ.get("APPIMAGE"):
            executable = p
        else:
            executable = f"{sys.executable} {os.path.abspath(sys.argv[0])}"
        with open(f"{path}{igame.title}.desktop", "w") as desktop_file:
            desktop_file.write("[Desktop Entry]\n"
                               f"Name={igame.title}\n"
                               f"Type=Application\n"
                               f"Icon={icon}.png\n"
                               f"Exec={executable} launch {app_name}\n"
                               "Terminal=false\n"
                               "StartupWMClass=rare-game\n"
                               )
            desktop_file.close()
        os.chmod(os.path.expanduser(f"{path}{igame.title}.desktop"), 0o755)

    # Windows
    elif platform.system() == "Windows":
        # Target of shortcut
        if type_of_link == "desktop":
            target_folder = os.path.expanduser('~/Desktop/')
        elif type_of_link == "start_menu":
            target_folder = os.path.expandvars("%appdata%/Microsoft/Windows/Start Menu")
        else:
            logger.warning("No valid type of link")
            return False
        if not os.path.exists(target_folder):
            return False

        # Name of link file
        linkName = igame.title
        for c in r'<>?":|\/*':
            linkName.replace(c, "")

        linkName = linkName.strip() + '.lnk'

        # Path to location of link file
        pathLink = os.path.join(target_folder, linkName)

        # Add shortcut
        shell = Dispatch('WScript.Shell')
        shortcut = shell.CreateShortCut(pathLink)
        if sys.executable.endswith("Rare.exe"):
            executable = sys.executable
        else:
            executable = f"{sys.executable} {os.path.abspath(sys.argv[0])}"
        shortcut.Targetpath = executable
        shortcut.Arguments = f'launch {app_name}'
        shortcut.WorkingDirectory = os.getcwd()

        # Icon
        if not os.path.exists(icon + ".ico"):
            img = Image.open(icon + ".png")
            img.save(icon + ".ico")
            logger.info("Create Icon")
        shortcut.IconLocation = os.path.join(icon + ".ico")

        shortcut.save()
        return True

    elif platform.system() == "Darwin":
        return False


def get_pixmap(app_name: str) -> QPixmap:
    for img in ["FinalArt.png", "DieselGameBoxTall.png", "DieselGameBoxLogo.png"]:
        if os.path.exists(image := os.path.join(image_dir, app_name, img)):
            pixmap = QPixmap(image)
            break
    else:
        pixmap = QPixmap()
    return pixmap


def get_uninstalled_pixmap(app_name: str) -> QPixmap:
    if os.path.exists(image := os.path.join(image_dir, app_name, "UninstalledArt.png")):
        pixmap = QPixmap(image)
    else:
        pixmap = QPixmap()
    return pixmap



def optimal_text_background(image: list) -> Tuple[int, int, int]:
    """
    Finds an optimal background color for text on the image by calculating the
    average color of the image and inverting it.

    The image list is supposed to be a one-dimensional list of arbitrary length
    containing RGB tuples, ranging from 0 to 255.
    """
    # cursed, I know
    average = map(lambda value: value / len(image), map(sum, zip(*image)))
    inverted = map(lambda value: 255 - value, average)
    return tuple(inverted)


def text_color_for_background(background: Tuple[int, int, int]) -> Tuple[int,
                                                                         int,
                                                                         int]:
    """
    Calculates whether a black or white text color would fit better for the
    given background, and returns that color. This is done by calculating the
    luminance and simple comparing of bounds
    """
    # see https://alienryderflex.com/hsp.html
    (red, green, blue) = background
    luminance = math.sqrt(
        0.299 * red ** 2 +
        0.587 * green ** 2 +
        0.114 * blue ** 2)
    if luminance < 127:
        return 255, 255, 255
    else:
        return 0, 0, 0
<|MERGE_RESOLUTION|>--- conflicted
+++ resolved
@@ -289,16 +289,7 @@
 def create_desktop_link(app_name, core: LegendaryCore, type_of_link="desktop") -> bool:
     igame = core.get_installed_game(app_name)
 
-<<<<<<< HEAD
-    if os.path.exists(
-            os.path.join(QSettings('Rare', 'Rare').value('img_dir', os.path.join(data_dir, 'images'), str),
-                         igame.app_name, 'Thumbnail.png')):
-        icon = os.path.join(QSettings('Rare', 'Rare').value('img_dir', os.path.join(data_dir, 'images'), str),
-                            igame.app_name, 'Thumbnail')
-    else:
-        icon = os.path.join(QSettings('Rare', 'Rare').value('img_dir', os.path.join('images'), str),
-                            igame.app_name, 'DieselGameBoxTall')
-=======
+
     if os.path.exists(p := os.path.join(image_dir, igame.app_name, 'Thumbnail.png')):
         icon = p
     elif os.path.exists(p := os.path.join(image_dir, igame.app_name, "DieselGameBoxLogo.png")):
@@ -306,7 +297,7 @@
     else:
         icon = os.path.join(os.path.join(image_dir, igame.app_name, "DieselGameBoxTall.png"))
     icon = icon.replace(".png", "")
->>>>>>> 925127e9
+
     # Linux
     if platform.system() == "Linux":
         if type_of_link == "desktop":
