--- conflicted
+++ resolved
@@ -15,18 +15,14 @@
 if platform.system() == "Windows":
     from win32com.client import Dispatch
 
-<<<<<<< HEAD
-from rare import lang_path, style_path, data_dir
-=======
 from rare import languages_path, resources_path
->>>>>>> c289fae2
 # Mac not supported
 
 from custom_legendary.core import LegendaryCore
 
 logger = getLogger("Utils")
 s = QSettings("Rare", "Rare")
-IMAGE_DIR = os.path.join(data_dir, "images")
+IMAGE_DIR = s.value("img_dir", os.path.expanduser("~/.cache/rare/images"), type=str)
 
 
 def download_images(signal: pyqtSignal, core: LegendaryCore):
@@ -83,14 +79,14 @@
                         logger.warning(e)
 
     # scale and grey
-    if not os.path.isfile(f'{IMAGE_DIR}/' + game.app_name + '/UninstalledArt.png'):
-
-        if os.path.isfile(f'{IMAGE_DIR}/' + game.app_name + '/DieselGameBoxTall.png'):
+    if not os.path.exists(os.path.join(IMAGE_DIR, game.app_name + '/UninstalledArt.png')):
+
+        if os.path.exists(os.path.join(IMAGE_DIR, f"{game.app_name}/DieselGameBoxTall.png")):
             # finalArt = Image.open(f'{IMAGE_DIR}/' + game.app_name + '/DieselGameBoxTall.png')
             # finalArt.save(f'{IMAGE_DIR}/{game.app_name}/FinalArt.png')
             # And same with the grayscale one
 
-            bg = Image.open(f"{IMAGE_DIR}/{game.app_name}/DieselGameBoxTall.png")
+            bg = Image.open(os.path.join(IMAGE_DIR, f"{game.app_name}/DieselGameBoxTall.png"))
             uninstalledArt = bg.convert('L')
             uninstalledArt = uninstalledArt.resize((200, int(200 * 4 / 3)))
             uninstalledArt.save(f'{IMAGE_DIR}/{game.app_name}/UninstalledArt.png')
@@ -309,7 +305,6 @@
                                )
             desktop_file.close()
         os.chmod(os.path.expanduser(f"{path}{igame.title}.desktop"), 0o755)
-        return True
 
     # Windows
     elif platform.system() == "Windows":
