import json
import os
import shutil
import sys
from logging import getLogger

import requests
from PIL import Image, UnidentifiedImageError
from PyQt5.QtCore import pyqtSignal, QLocale, QSettings
from PyQt5.QtGui import QPalette, QColor

# Windows
if os.name == "nt":
    from win32com.client import Dispatch
<<<<<<< HEAD

from rare import lang_path, style_path
=======
# Mac not supported


from rare import lang_path
>>>>>>> 9049d348
from custom_legendary.core import LegendaryCore

logger = getLogger("Utils")
s = QSettings("Rare", "Rare")
IMAGE_DIR = s.value("img_dir", os.path.expanduser("~/.cache/rare/images"), type=str)


def download_images(signal: pyqtSignal, core: LegendaryCore):
    if not os.path.isdir(IMAGE_DIR):
        os.makedirs(IMAGE_DIR)
        logger.info("Create Image dir")

    # Download Images
    games, dlcs = core.get_game_and_dlc_list()
    dlc_list = []
    for i in dlcs.values():
        dlc_list.append(i[0])
    game_list = games + dlc_list
    for i, game in enumerate(game_list):
        try:
            download_image(game)
        except json.decoder.JSONDecodeError:
            shutil.rmtree(f"{IMAGE_DIR}/{game.app_name}")
            download_image(game)
        signal.emit(i / len(game_list) * 100)


def download_image(game, force=False):
    if force and os.path.exists(f"{IMAGE_DIR}/{game.app_name}"):
        shutil.rmtree(f"{IMAGE_DIR}/{game.app_name}")
    if not os.path.isdir(f"{IMAGE_DIR}/" + game.app_name):
        os.mkdir(f"{IMAGE_DIR}/" + game.app_name)

    # to git picture updates
    if not os.path.isfile(f"{IMAGE_DIR}/{game.app_name}/image.json"):
        json_data = {"DieselGameBoxTall": None, "DieselGameBoxLogo": None, "Thumbnail": None}
    else:
        json_data = json.load(open(f"{IMAGE_DIR}/{game.app_name}/image.json", "r"))
    # Download
    for image in game.metadata["keyImages"]:
        if image["type"] == "DieselGameBoxTall" or image["type"] == "DieselGameBoxLogo" or image["type"] == "Thumbnail":
            if image["type"] not in json_data.keys():
                json_data[image["type"]] = None
            if json_data[image["type"]] != image["md5"] or not os.path.isfile(
                    f"{IMAGE_DIR}/{game.app_name}/{image['type']}.png"):
                # Download
                json_data[image["type"]] = image["md5"]
                # os.remove(f"{IMAGE_DIR}/{game.app_name}/{image['type']}.png")
                json.dump(json_data, open(f"{IMAGE_DIR}/{game.app_name}/image.json", "w"))
                logger.info(f"Download Image for Game: {game.app_title}")
                url = image["url"]
                with open(f"{IMAGE_DIR}/{game.app_name}/{image['type']}.png", "wb") as f:
                    f.write(requests.get(url).content)
                    try:
                        img = Image.open(f"{IMAGE_DIR}/{game.app_name}/{image['type']}.png")
                        img = img.resize((200, int(200 * 4 / 3)))
                        img.save(f"{IMAGE_DIR}/{game.app_name}/{image['type']}.png")
                    except UnidentifiedImageError as e:
                        logger.warning(e)

    # scale and grey
    if not os.path.isfile(f'{IMAGE_DIR}/' + game.app_name + '/UninstalledArt.png'):

        if os.path.isfile(f'{IMAGE_DIR}/' + game.app_name + '/DieselGameBoxTall.png'):
            # finalArt = Image.open(f'{IMAGE_DIR}/' + game.app_name + '/DieselGameBoxTall.png')
            # finalArt.save(f'{IMAGE_DIR}/{game.app_name}/FinalArt.png')
            # And same with the grayscale one

            bg = Image.open(f"{IMAGE_DIR}/{game.app_name}/DieselGameBoxTall.png")
            uninstalledArt = bg.convert('L')
            uninstalledArt = uninstalledArt.resize((200, int(200 * 4 / 3)))
            uninstalledArt.save(f'{IMAGE_DIR}/{game.app_name}/UninstalledArt.png')
        elif os.path.isfile(f"{IMAGE_DIR}/{game.app_name}/DieselGameBoxLogo.png"):
            bg: Image.Image = Image.open(f"{IMAGE_DIR}/{game.app_name}/DieselGameBoxLogo.png")
            bg = bg.resize((int(bg.size[1] * 3 / 4), bg.size[1]))
            logo = Image.open(f'{IMAGE_DIR}/{game.app_name}/DieselGameBoxLogo.png').convert('RGBA')
            wpercent = ((bg.size[0] * (3 / 4)) / float(logo.size[0]))
            hsize = int((float(logo.size[1]) * float(wpercent)))
            logo = logo.resize((int(bg.size[0] * (3 / 4)), hsize), Image.ANTIALIAS)
            # Calculate where the image has to be placed
            pasteX = int((bg.size[0] - logo.size[0]) / 2)
            pasteY = int((bg.size[1] - logo.size[1]) / 2)
            # And finally copy the background and paste in the image
            # finalArt = bg.copy()
            # finalArt.paste(logo, (pasteX, pasteY), logo)
            # Write out the file
            # finalArt.save(f'{IMAGE_DIR}/' + game.app_name + '/FinalArt.png')
            logoCopy = logo.copy()
            logoCopy.putalpha(int(256 * 3 / 4))
            logo.paste(logoCopy, logo)
            uninstalledArt = bg.copy()
            uninstalledArt.paste(logo, (pasteX, pasteY), logo)
            uninstalledArt = uninstalledArt.convert('L')
            uninstalledArt.save(f'{IMAGE_DIR}/' + game.app_name + '/UninstalledArt.png')
        else:
            logger.warning(f"File {IMAGE_DIR}/{game.app_name}/DieselGameBoxTall.png doesn't exist")


def get_lang():
    core = LegendaryCore()
    if "Legendary" in core.lgd.config.sections() and "locale" in core.lgd.config["Legendary"]:
        logger.info("Found locale in Legendary config: " + core.lgd.config.get("Legendary", "locale"))
        return core.lgd.config.get("Legendary", "locale").split("-")[0]
    else:
        logger.info("Found locale in system config: " + QLocale.system().name().split("_")[0])
        return QLocale.system().name().split("_")[0]


color_role_map = {
    0: "WindowText",
    1: "Button",
    2: "Light",
    3: "Midlight",
    4: "Dark",
    5: "Mid",
    6: "Text",
    7: "BrightText",
    8: "ButtonText",
    9: "Base",
    10: "Window",
    11: "Shadow",
    12: "Highlight",
    13: "HighlightedText",
    14: "Link",
    15: "LinkVisited",
    16: "AlternateBase",
    # 17: "NoRole",
    18: "ToolTipBase",
    19: "ToolTipText",
    20: "PlaceholderText",
    # 21: "NColorRoles",
}

color_group_map = {
    0: "Active",
    1: "Disabled",
    2: "Inactive",
}


def load_color_scheme(path: str):
    custom_palette = QPalette()
    settings = QSettings(path, QSettings.IniFormat)
    try:
        settings.beginGroup("ColorScheme")
        for g in color_group_map:
            settings.beginGroup(color_group_map[g])
            group = QPalette.ColorGroup(g)
            for r in color_role_map:
                role = QPalette.ColorRole(r)
                custom_palette.setColor(group, role, QColor(settings.value(color_role_map[r])))
            settings.endGroup()
        settings.endGroup()
        text_color = custom_palette.text().color()
        text_color.setAlpha(128)
        custom_palette.setColor(custom_palette.Active, custom_palette.PlaceholderText, text_color)
        custom_palette.setColor(custom_palette.Inactive, custom_palette.PlaceholderText, text_color)
        custom_palette.setColor(custom_palette.Disabled, custom_palette.PlaceholderText, text_color)
    except:
        custom_palette = None
    return custom_palette


def get_color_schemes():
    colors = []
    for file in os.listdir(os.path.join(style_path, "colors")):
        if file.endswith(".scheme") and os.path.isfile(os.path.join(style_path, "colors", file)):
            colors.append(file.replace(".scheme", ""))
    return colors


def get_style_sheets():
    styles = []
    for file in os.listdir(os.path.join(style_path, "qss")):
        if file.endswith(".qss") and os.path.isfile(os.path.join(style_path, "qss", file)):
            styles.append(file.replace(".qss", ""))
    return styles


def get_possible_langs():
    langs = ["en"]
    for i in os.listdir(lang_path):
        if i.endswith(".qm"):
            langs.append(i.split(".")[0])
    return langs


def get_latest_version():
    try:
        resp = requests.get("https://api.github.com/repos/Dummerle/Rare/releases/latest")
        tag = json.loads(resp.content.decode("utf-8"))["tag_name"]
        return tag
    except requests.exceptions.ConnectionError:
        return "0.0.0"


def get_size(b: int) -> str:
    for i in ['', 'K', 'M', 'G', 'T', 'P', 'E']:
        if b < 1024:
            return f"{b:.2f}{i}B"
        b /= 1024


def create_desktop_link(app_name, core: LegendaryCore, type_of_link="desktop"):
    igame = core.get_installed_game(app_name)
    if os.path.exists(
            os.path.join(QSettings('Rare', 'Rare').value('img_dir', os.path.expanduser('~/.cache/rare/images'), str),
                         igame.app_name, 'Thumbnail.png')):
        icon = os.path.join(QSettings('Rare', 'Rare').value('img_dir', os.path.expanduser('~/.cache/rare/images'), str),
                            igame.app_name, 'Thumbnail')
    else:
        icon = os.path.join(QSettings('Rare', 'Rare').value('img_dir', os.path.expanduser('~/.cache/rare/images'), str),
                            igame.app_name, 'DieselGameBoxTall')
    # Linux
    if os.name == "posix":
        if type_of_link == "desktop":
            path = os.path.expanduser(f"~/Desktop/")
        elif type_of_link == "start_menu":
            path = os.path.expanduser("~/.local/share/applications/")
        else:
            return

        with open(f"{path}{igame.title}.desktop", "w") as desktop_file:
            desktop_file.write("[Desktop Entry]\n"
                               f"Name={igame.title}\n"
                               f"Type=Application\n"
                               f"Icon={icon}.png\n"
                               f"Exec=rare launch {app_name}\n"
                               "Terminal=false\n"
                               "StartupWMClass=rare-game\n"
                               )
            desktop_file.close()
        os.chmod(os.path.expanduser(f"{path}{igame.title}.desktop"), 0o755)

    # Windows
    elif os.name == "nt":
        # Target of shortcut
        if type_of_link == "desktop":
            target_folder = os.path.expanduser('~/Desktop/')
        elif type_of_link == "start_menu":
            target_folder = os.path.expandvars("%appdata%/Microsoft/Windows/Start Menu")
        else:
            logger.warning("No valid type of link")
            return
        target = os.path.abspath(sys.argv[0])

        # Name of link file
<<<<<<< HEAD
        linkName = igame.title + '.lnk'
=======
        linkName = igame.title
        for c in r'<>?":|\/*':
            linkName.replace(c, "")

        linkName = linkName.strip() + '.lnk'
>>>>>>> 9049d348

        # Path to location of link file
        pathLink = os.path.join(target_folder, linkName)

        # Add shortcut
        shell = Dispatch('WScript.Shell')
        shortcut = shell.CreateShortCut(pathLink)
        shortcut.Targetpath = target
        shortcut.Arguments = f'launch {app_name}'
        shortcut.WorkingDirectory = os.getcwd()

        # Icon
        if not os.path.exists(icon + ".ico"):
            img = Image.open(icon + ".png")
            img.save(icon + ".ico")
            logger.info("Create Icon")
        shortcut.IconLocation = os.path.join(icon + ".ico")
<<<<<<< HEAD
=======

        # Save shortcut
>>>>>>> 9049d348
        shortcut.save()<|MERGE_RESOLUTION|>--- conflicted
+++ resolved
@@ -12,15 +12,10 @@
 # Windows
 if os.name == "nt":
     from win32com.client import Dispatch
-<<<<<<< HEAD
 
 from rare import lang_path, style_path
-=======
 # Mac not supported
 
-
-from rare import lang_path
->>>>>>> 9049d348
 from custom_legendary.core import LegendaryCore
 
 logger = getLogger("Utils")
@@ -268,15 +263,12 @@
         target = os.path.abspath(sys.argv[0])
 
         # Name of link file
-<<<<<<< HEAD
-        linkName = igame.title + '.lnk'
-=======
+
         linkName = igame.title
         for c in r'<>?":|\/*':
             linkName.replace(c, "")
 
         linkName = linkName.strip() + '.lnk'
->>>>>>> 9049d348
 
         # Path to location of link file
         pathLink = os.path.join(target_folder, linkName)
@@ -294,9 +286,5 @@
             img.save(icon + ".ico")
             logger.info("Create Icon")
         shortcut.IconLocation = os.path.join(icon + ".ico")
-<<<<<<< HEAD
-=======
-
-        # Save shortcut
->>>>>>> 9049d348
+
         shortcut.save()